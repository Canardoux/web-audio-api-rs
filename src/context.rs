--- conflicted
+++ resolved
@@ -87,15 +87,12 @@
         node::OscillatorNode::new(self.base(), None)
     }
 
-<<<<<<< HEAD
+    /// Creates an `StereoPannerNode` to pan a stereo output
+    fn create_stereo_panner(&self) -> node::StereoPannerNode {
+        node::StereoPannerNode::new(self.base(), None)
+    }
+
     /// Creates an `GainNode`, to control audio volume
-=======
-    fn create_stereo_panner(&self) -> node::StereoPannerNode {
-        node::StereoPannerNode::new(self.base(), Default::default())
-    }
-
-    /// Creates an GainNode, to control audio volume
->>>>>>> 0a3d6139
     fn create_gain(&self) -> node::GainNode {
         node::GainNode::new(self.base(), GainOptions::default())
     }
