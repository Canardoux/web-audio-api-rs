--- conflicted
+++ resolved
@@ -89,16 +89,11 @@
     /// * `imag` is defined and its length is less than 2
     /// * `real` and `imag` are defined and theirs lengths are not equal
     /// * `PeriodicWave` is more than 8192 components
-<<<<<<< HEAD
     //
     // @todo - review constructor, should check real and imag size consistency
     // cf. https://webaudio.github.io/web-audio-api/#PeriodicWave-constructors
-    pub fn new<C: AsBaseAudioContext>(_context: &C, options: PeriodicWaveOptions) -> Self {
+    pub fn new<C: BaseAudioContext>(_context: &C, options: PeriodicWaveOptions) -> Self {
         let PeriodicWaveOptions {
-=======
-    pub fn new<C: BaseAudioContext>(_context: &C, options: Option<PeriodicWaveOptions>) -> Self {
-        let (real, imag, normalize) = if let Some(PeriodicWaveOptions {
->>>>>>> 2e1f1f5d
             real,
             imag,
             disable_normalization,
