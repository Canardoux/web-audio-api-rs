//! The oscillator control and renderer parts
#![warn(
    clippy::all,
    clippy::pedantic,
    clippy::nursery,
    clippy::perf,
    clippy::missing_docs_in_private_items
)]
use std::f32::consts::PI;
use std::fmt::Debug;
use std::sync::atomic::{AtomicU32, Ordering};
use std::sync::Arc;

use crate::alloc::ChannelData;
use crate::buffer::{ChannelConfig, ChannelConfigOptions};
use crate::context::{AsBaseAudioContext, AudioContextRegistration, AudioParamId};
use crate::control::{ScheduledState, Scheduler};
use crate::param::{AudioParam, AudioParamOptions};
use crate::process::{AudioParamValues, AudioProcessor};
use crate::SampleRate;

use crossbeam_channel::{self, Receiver, Sender};

use super::{AudioNode, AudioScheduledSourceNode, SINETABLE, TABLE_LENGTH_F32, TABLE_LENGTH_USIZE};

/// Options for constructing a periodic wave
pub struct PeriodicWaveOptions {
    /// The real parameter represents an array of cosine terms of Fourrier series.
    ///
    /// The first element (index 0) represents the DC-offset.
    /// This offset has to be given but will not be taken into account
    /// to build the custom periodic waveform.
    ///
    /// The following elements (index 1 and more) represent the fundamental and harmonics of the periodic waveform.
    pub real: Option<Vec<f32>>,
    /// The imag parameter represents an array of sine terms of Fourrier series.
    ///
    /// The first element (index 0) will not be taken into account
    /// to build the custom periodic waveform.
    ///
    /// The following elements (index 1 and more) represent the fundamental and harmonics of the periodic waveform.
    pub imag: Option<Vec<f32>>,
    /// By default PeriodicWave is build with normalization enabled (disable_normalization = false).
    /// In this case, a peak normalization is applied to the given custom periodic waveform.
    ///
    /// If disable_normalization is enabled (disable_normalization = true), the normalization is
    /// defined by the periodic waveform characteristics (img, and real fields).
    pub disable_normalization: Option<bool>,
}

/// `PeriodicWave` is a setup struct required to build
/// custom periodic waveform oscillator type.
#[derive(Debug, Clone)]
pub struct PeriodicWave {
    /// The real parameter represents an array of cosine terms of Fourrier series.
    ///
    /// The first element (index 0) represents the DC-offset.
    /// This offset has to be given but will not be taken into account
    /// to build the custom periodic waveform.
    ///
    /// The following elements (index 1 and more) represent the fundamental and harmonics of the periodic waveform.
    real: Vec<f32>,
    /// The imag parameter represents an array of sine terms of Fourrier series.
    ///
    /// The first element (index 0) will not be taken into account
    /// to build the custom periodic waveform.
    ///
    /// The following elements (index 1 and more) represent the fundamental and harmonics of the periodic waveform.
    imag: Vec<f32>,
    /// By default PeriodicWave is build with normalization enabled (disable_normalization = false).
    /// In this case, a peak normalization is applied to the given custom periodic waveform.
    ///
    /// If disable_normalization is enabled (disable_normalization = true), the normalization is
    /// defined by the periodic waveform characteristics (img, and real fields).
    disable_normalization: bool,
}

impl PeriodicWave {
    /// Returns a `PeriodicWave`
    ///
    /// # Arguments
    ///
    /// * `real` - The real parameter represents an array of cosine terms of Fourrier series.
    /// * `imag` - The imag parameter represents an array of sine terms of Fourrier series.
    /// * `constraints` - The constraints parameter specifies the normalization mode of the `PeriodicWave`
    ///
    /// # Panics
    ///
    /// Will panic if:
    ///
    /// * `real` is defined and its length is less than 2
    /// * `imag` is defined and its length is less than 2
    /// * `real` and `imag` are defined and theirs lengths are not equal
    /// * `PeriodicWave` is more than 8192 components
    ///
    /// # Example
    ///
    /// ```no_run
    ///    use web_audio_api::context::{AudioContext, AsBaseAudioContext};
    ///    use web_audio_api::node::{PeriodicWave, PeriodicWaveOptions};
    ///
    ///    let context = AudioContext::new(None);
    ///
    ///    let options = PeriodicWaveOptions {
    ///    real: Some(vec![0.,1.,1.]),
    ///    imag: Some(vec![0.,0.,0.]),
    ///    disable_normalization: Some(false),
    ///    };
    ///
    ///    let periodic_wave = PeriodicWave::new(&context, Some(options));
    /// ```
    ///
    pub fn new<C: AsBaseAudioContext>(_context: &C, options: Option<PeriodicWaveOptions>) -> Self {
        if let Some(PeriodicWaveOptions {
            real,
            imag,
            disable_normalization,
        }) = options
        {
            let (real, imag) = match (real, imag) {
                (Some(r), Some(i)) => {
                    assert!(
                        r.len() >= 2,
                        "RangeError: Real field length should be at least 2"
                    );
                    assert!(
                        i.len() >= 2,
                        "RangeError: Imag field length should be at least 2",
                    );
                    assert!(
                        // the specs gives this number as a lower bound
                        // it is implemented here as a upper bound to enable required casting
                        // without loss of precision
                        r.len() <= 8192,
                        "NotSupported: periodic wave of more than 8192 components"
                    );
                    assert!(
                        r.len() == i.len(),
                        "RangeError: Imag and real field length should be equal"
                    );
                    (r, i)
                }
                (Some(r), None) => {
                    assert!(
                        r.len() >= 2,
                        "RangeError: Real field length should be at least 2"
                    );
                    assert!(
                        // the specs gives this number as a lower bound
                        // it is implemented here as a upper bound to enable required casting
                        // without loss of precision
                        r.len() <= 8192,
                        "NotSupported: periodic wave of more than 8192 components"
                    );
                    let r_len = r.len();
                    (r, vec![0.; r_len])
                }
                (None, Some(i)) => {
                    assert!(
                        i.len() >= 2,
                        "RangeError: Real field length should be at least 2"
                    );
                    assert!(
                        i.len() <= 8192,
                        // the specs gives this number as a lower bound
                        // it is implemented here as a upper bound to enable required casting
                        // without loss of precision
                        "NotSupported: periodic wave of more than 8192 components"
                    );
                    let i_len = i.len();
                    (vec![0.; i_len], i)
                }
                _ => (vec![0.0, 1.0], vec![0., 0.]),
            };

            Self {
                real,
                imag,
                disable_normalization: disable_normalization.unwrap_or(false),
            }
        } else {
            Self {
                real: vec![0., 1.],
                imag: vec![0., 0.],
                disable_normalization: false,
            }
        }
    }
}

/// Options for constructing an `OscillatorNode`
#[derive(Debug)]
// the naming comes from the web audio specfication
#[allow(clippy::module_name_repetitions)]
pub struct OscillatorOptions {
    /// The shape of the periodic waveform
    pub type_: Option<OscillatorType>,
    /// The frequency of the fundamental frequency.
    pub frequency: Option<f32>,
    /// A detuning value (in cents) which will offset the frequency by the given amount.
    pub detune: Option<f32>,
    /// channel config options
    pub channel_config: Option<ChannelConfigOptions>,
    /// The PeriodicWave for the OscillatorNode
    /// If this is specified, then any valid value for type is ignored;
    /// it is treated as if "custom" were specified.
    pub periodic_wave: Option<PeriodicWave>,
}

impl Default for OscillatorOptions {
    fn default() -> Self {
        Self {
            type_: Some(OscillatorType::default()),
            frequency: Some(440.),
            detune: Some(0.),
            channel_config: Some(ChannelConfigOptions::default()),
            periodic_wave: None,
        }
    }
}

/// Waveform of an oscillator
#[derive(Debug, Copy, Clone, PartialEq)]
// the naming comes from the web audio specfication
#[allow(clippy::module_name_repetitions)]
pub enum OscillatorType {
    /// Sine wave
    Sine,
    /// Square wave
    Square,
    /// Sawtooth wave
    Sawtooth,
    /// Triangle wave
    Triangle,
    /// type used when periodic_wave is specified
    Custom,
}

impl Default for OscillatorType {
    fn default() -> Self {
        Self::Sine
    }
}

impl From<u32> for OscillatorType {
    fn from(i: u32) -> Self {
        use OscillatorType::{Custom, Sawtooth, Sine, Square, Triangle};

        match i {
            0 => Sine,
            1 => Square,
            2 => Sawtooth,
            3 => Triangle,
            4 => Custom,
            _ => unreachable!(),
        }
    }
}

/// Message types used to communicate between [`OscillatorNode`] and [`OscillatorRenderer`]
enum OscMsg {
    /// represents all data required to build a periodic wave processing
    PeriodicWaveMsg {
        /// `computed_freq` is computed from `frequency` and `detune`
        computed_freq: f32,
        /// wavetable computed at runtime and following periodic wave charateristics
        dyn_wavetable: Vec<f32>,
        /// Peak normalization factor to apply to output
        /// if `disable_normalization` is set to false
        norm_factor: f32,
        /// if set to false, normalization factor is applied
        disable_normalization: bool,
    },
}

/// Audio source generating a periodic waveform
// the naming comes from the web audio specfication
#[allow(clippy::module_name_repetitions)]
pub struct OscillatorNode {
    /// Represents the node instance and its associated audio context
    registration: AudioContextRegistration,
    /// Infos about audio node channel configuration
    channel_config: ChannelConfig,
    /// Sample rate (equals to audio context sample rate)
    sample_rate: f32,
    /// The frequency of the fundamental frequency.
    frequency: AudioParam,
    /// A detuning value (in cents) which will offset the frequency by the given amount.
    detune: AudioParam,
    /// Waveform of an oscillator
    type_: Arc<AtomicU32>,
    /// starts and stops Oscillator audio streams
    scheduler: Scheduler,
    /// channel between control and renderer parts (sender part)
    sender: Sender<OscMsg>,
}

impl AudioScheduledSourceNode for OscillatorNode {
    fn scheduler(&self) -> &Scheduler {
        &self.scheduler
    }
}

impl AudioNode for OscillatorNode {
    fn registration(&self) -> &AudioContextRegistration {
        &self.registration
    }

    fn channel_config_raw(&self) -> &ChannelConfig {
        &self.channel_config
    }

    /// `OscillatorNode` is a source node. A source node is by definition with no input
    fn number_of_inputs(&self) -> u32 {
        0
    }

    /// `OscillatorNode` is a mono source node.
    fn number_of_outputs(&self) -> u32 {
        1
    }
}

impl OscillatorNode {
    /// Returns an `OscillatorNode`
    ///
    /// # Arguments:
    ///
    /// * `context` - The `AudioContext`
    /// * `options` - The Oscillatoroptions
    pub fn new<C: AsBaseAudioContext>(context: &C, options: Option<OscillatorOptions>) -> Self {
        context.base().register(move |registration| {
            // Cannot guarantee that the cast is safe for all possible sample rate
            // cast without loss of precision for usual sample rates
            #[allow(clippy::cast_precision_loss)]
            let sample_rate = context.base().sample_rate().0 as f32;
            let nyquist = sample_rate / 2.;
            let default_freq = 440.;
            let default_det = 0.;

            let OscillatorOptions {
                type_,
                frequency,
                detune,
                channel_config,
                periodic_wave,
            } = options.unwrap_or_default();

            // frequency audio parameter
            let freq_param_opts = AudioParamOptions {
                min_value: -nyquist,
                max_value: nyquist,
                default_value: default_freq,
                automation_rate: crate::param::AutomationRate::A,
            };
            let (f_param, f_proc) = context
                .base()
                .create_audio_param(freq_param_opts, registration.id());
            f_param.set_value(frequency.unwrap_or(default_freq));

            // detune audio parameter
            let det_param_opts = AudioParamOptions {
                min_value: -153_600.,
                max_value: 153_600.,
                default_value: default_det,
                automation_rate: crate::param::AutomationRate::A,
            };
            let (det_param, det_proc) = context
                .base()
                .create_audio_param(det_param_opts, registration.id());
            det_param.set_value(detune.unwrap_or(default_det));

            // if Periodic wave is defined, the oscillator type is custom
            // and options.type is ignored (following the specs)
            let type_ = if periodic_wave.is_some() {
                Arc::new(AtomicU32::new(OscillatorType::Custom as u32))
            } else {
                Arc::new(AtomicU32::new(type_.unwrap_or(OscillatorType::Sine) as u32))
            };

            let scheduler = Scheduler::new();

            let (sender, receiver) = crossbeam_channel::bounded(0);

            let computed_freq = default_freq * (default_det / 1200.).exp2();

            let config = OscRendererConfig {
                type_: type_.clone(),
                frequency: f_proc,
                detune: det_proc,
                scheduler: scheduler.clone(),
                receiver,
                computed_freq,
                sample_rate,
                periodic_wave,
            };
            let renderer = OscillatorRenderer::new(config);

            let node = Self {
                registration,
                channel_config: channel_config.unwrap_or_default().into(),
                sample_rate,
                frequency: f_param,
                detune: det_param,
                type_,
                scheduler,
                sender,
            };

            (node, Box::new(renderer))
        })
    }

    /// Returns the frequency audio parameter
    /// The oscillator frequency is calculated as follow:
    /// frequency * 2^(detune/1200)
    #[must_use]
    pub const fn frequency(&self) -> &AudioParam {
        &self.frequency
    }

    /// Returns the detune audio parameter. detune unity is cents.
    /// The oscillator frequency is calculated as follow:
    /// frequency * 2^(detune/1200)
    #[must_use]
    pub const fn detune(&self) -> &AudioParam {
        &self.detune
    }

    /// Returns the `computedOscFrequency` which is the oscillator frequency.
    fn computed_freq(&self) -> f32 {
        let frequency = self.frequency().value();
        let detune = self.detune().value();
        frequency * (detune / 1200.).exp2()
    }

    /// Returns the oscillator type
    #[must_use]
    pub fn type_(&self) -> OscillatorType {
        self.type_.load(Ordering::SeqCst).into()
    }

    /// set the oscillator type
    ///
    /// # Arguments
    ///
    /// * `type_` - oscillator type (sine,square,triangle,sawtooth, and custom)
    ///
    /// # Panics
    ///
    /// Will panic if:
    ///
    /// * `type_` is `OscillatorType::Custom`
    pub fn set_type(&self, type_: OscillatorType) {
        assert_ne!(
            type_,
            OscillatorType::Custom,
            "InvalidStateError: Custom type cannot be set manually"
        );

        // if periodic wave is specified, type_ changes are should be ignored
        // by specs definition
        if self.type_.load(Ordering::SeqCst) == OscillatorType::Custom as u32 {
            return;
        }

        self.type_.store(type_ as u32, Ordering::SeqCst);
    }

    /// set the oscillator type to any `OscillatorType` variant.
    /// This private function is used internally. To modify `OscillatorNode` type,
    /// you should use the public function `set_type`
    ///
    /// # Arguments
    ///
    /// * `type_` - oscillator type (sine,square,triangle,sawtooth, and custom)
    fn change_type(&self, type_: OscillatorType) {
        self.type_.store(type_ as u32, Ordering::SeqCst);
    }

    /// set the oscillator type to custom and generate
    /// a perdioc waveform following the `PeriodicWave` characteristics
    pub fn set_periodic_wave(&mut self, periodic_wave: PeriodicWave) {
        // The oscillator type is set to custom following the spec
        self.change_type(OscillatorType::Custom);

        let PeriodicWave {
            real,
            imag,
            disable_normalization,
        } = periodic_wave;

        let mut cplxs = Vec::with_capacity(real.len());
        let mut norms = Vec::with_capacity(real.len());
        let mut phases = Vec::with_capacity(real.len());
        let mut incr_phases = Vec::with_capacity(real.len());
        let mut interpol_ratios = Vec::with_capacity(real.len());

        // update cplxs
        for cplx in real.into_iter().zip(imag) {
            cplxs.push(cplx);
        }

        let computed_freq = self.computed_freq();

        for (idx, (real, img)) in cplxs.iter().enumerate() {
            // update norms
            norms.push((f32::powi(*real, 2_i32) + f32::powi(*img, 2_i32)).sqrt());

            // update phases
            let phase = f32::atan2(*img, *real);
            if phase < 0. {
                phases.push(2.0_f32.mul_add(PI, phase) * (TABLE_LENGTH_F32 / (2.0 * PI)));
            } else {
                phases.push(phase * (TABLE_LENGTH_F32 / (2.0 * PI)));
            }

            // update incr_phases
            // 0 through max value 8192 casts without loss of precision
            #[allow(clippy::cast_precision_loss)]
            incr_phases.push(TABLE_LENGTH_F32 * idx as f32 * (computed_freq / self.sample_rate));
        }

        // update interpol_ratios
        for incr_phase in &incr_phases {
            interpol_ratios.push((incr_phase - incr_phase.round()).abs());
        }

        // generate the wavetable following periodic wave characteristics
        let dyn_wavetable =
            Self::generate_wavetable(&norms, &mut phases, &incr_phases, &interpol_ratios);

        // update norm_factor
        let norm_factor = Self::norm_factor(&dyn_wavetable);

        self.sender
            .send(OscMsg::PeriodicWaveMsg {
                computed_freq,
                dyn_wavetable,
                norm_factor,
                disable_normalization,
            })
            .expect("Sending periodic wave to the node renderer failed");
    }

    /// Generate the wavetable
    ///
    /// # Arguments
    ///
    /// * `norms` - the norm of each harmonics
    /// * `phases` - the phase of each harmonics
    /// * `incr_phases` - the phase to increment of each harmonics
    /// * `interpol_ratios` - the interpolation ratio of each harmonics used by linear interpolation
    fn generate_wavetable(
        norms: &[f32],
        phases: &mut [f32],
        incr_phases: &[f32],
        interpol_ratios: &[f32],
    ) -> Vec<f32> {
        let mut buffer = Vec::new();

        while phases[1] <= TABLE_LENGTH_F32 {
            let mut sample = 0.0;
            for i in 1..phases.len() {
                let gain = norms[i];
                let phase = phases[i];
                let incr_phase = incr_phases[i];
                let mu = interpol_ratios[i];
                // truncation is desired
                #[allow(clippy::cast_possible_truncation)]
                // phase + incr_phase is always positive
                #[allow(clippy::cast_sign_loss)]
                let idx = (phase + incr_phase) as usize;
                let inf_idx = idx % TABLE_LENGTH_USIZE;
                let sup_idx = (idx + 1) % TABLE_LENGTH_USIZE;
                // Linear interpolation
                sample += SINETABLE[inf_idx].mul_add(1. - mu, SINETABLE[sup_idx] * mu) * gain;
                phases[i] = phase + incr_phase;
            }

            buffer.push(sample);
        }

        buffer
    }

    /// Compute the normalization factor
    ///
    /// The normalization factor is applied as a gain to the periodic wave
    /// to normalize the signal peak amplitude in the interval [-1.0,1.0].
    ///
    /// # Arguments
    ///
    /// * `buffer` - the wavetable generated from periodic wave charateristics
    fn norm_factor(buffer: &[f32]) -> f32 {
        1. / buffer
            .iter()
            .copied()
            .reduce(f32::max)
            .expect("Maximum value not found")
    }
}

/// States relative to Sine `OscillatorType`
struct SineState {
    /// linear interpolation ratio
    interpol_ratio: f32,
    /// if set to true, requires sine parameters to be initialized  
    needs_init: bool,
}

/// States relative to Triangle `OscillatorType`
struct TriangleState {
    /// this memory state is used in the leaky integrator
    last_output: f32,
}

/// States relative to Custom `OscillatorType`
struct PeriodicState {
    /// incremental phase for each harmonics
    incr_phases: Vec<f32>,
    /// linear interpolation ratio for each harmonics
    interpol_ratios: Vec<f32>,
    /// Peak normalization factor
    norm_factor: Option<f32>,
    /// if set to false, apply `norm_factor`
    disable_normalization: bool,
    /// States required to generate the periodic wavetable
    wavetable: WavetableState,
}

/// States required to generate the periodic wavetable
struct WavetableState {
    /// dynamic wavetable
    /// computes each time periodic wave paramaters change
    dyn_table: Vec<f32>,
    /// current phase of the oscillator
    phase: f32,
    /// phase amount to add to the oscillator phase
    /// which generates an output at `computed_freq` frequency
    incr_phase: f32,
    /// frequency for which `WavetableState` has been computed
    ref_freq: f32,
}

/// Rendering component of the oscillator node
struct OscillatorRenderer {
    /// The shape of the periodic waveform
    type_: Arc<AtomicU32>,
    /// The frequency of the fundamental frequency.
    frequency: AudioParamId,
    /// A detuning value (in cents) which will offset the frequency by the given amount.
    detune: AudioParamId,
    /// starts and stops oscillator audio streams
    scheduler: Scheduler,
    /// channel between control and renderer parts (receiver part)
    receiver: Receiver<OscMsg>,
    /// `computed_freq` is precomputed from `frequency` and `detune`
    computed_freq: f32,
    /// channel between control and renderer parts (sender part)
    sample_rate: f32,
    /// current phase of the oscillator
    phase: f32,
    /// phase amount to add to phase at each tick
    incr_phase: f32,
    /// states required to build a sine wave
    sine: SineState,
    /// states required to build a triangle wave
    triangle: TriangleState,
    /// states required to build a custom oscillator
    periodic: PeriodicState,
    /// marks if the node has stopped playing
    ended: bool,
}

impl AudioProcessor for OscillatorRenderer {
    fn process(
        &mut self,
        _inputs: &[crate::alloc::AudioBuffer],
        outputs: &mut [crate::alloc::AudioBuffer],
        params: AudioParamValues,
        timestamp: f64,
        _sample_rate: SampleRate,
    ) {
        // single output node
        let output = &mut outputs[0];

        // re-use previous buffer
        output.force_mono();

        // todo, sub-quantum start/stop
        match self.scheduler.state(timestamp) {
            ScheduledState::Active => (),
            ScheduledState::NotStarted => {
                output.make_silent();
                return;
            }
            ScheduledState::Ended => {
                output.make_silent();
                self.ended = true;
                return;
            }
        }

        let freq_values = params.get(&self.frequency);

        let det_values = params.get(&self.detune);

        let mut computed_freqs: [f32; 128] = [0.; 128];

        if det_values
            .windows(2)
            .all(|w| (w[0] - w[1]).abs() < 0.000_001)
        {
            let d = (det_values[0] / 1200.).exp2();
            for (i, f) in freq_values.iter().enumerate() {
                computed_freqs[i] = f * d;
            }
        } else {
            for (i, (f, d)) in freq_values.iter().zip(det_values).enumerate() {
                computed_freqs[i] = f * (d / 1200.).exp2();
            }
        }

        let type_ = self.type_.load(Ordering::SeqCst).into();

        let buffer = output.channel_data_mut(0);

        // check if any message was send from the control thread
        if let Ok(msg) = self.receiver.try_recv() {
            match msg {
                OscMsg::PeriodicWaveMsg {
                    computed_freq,
                    dyn_wavetable,
                    norm_factor,
                    disable_normalization,
                } => self.set_periodic_wave(
                    computed_freq,
                    dyn_wavetable,
                    norm_factor,
                    disable_normalization,
                ),
            }
        }

        self.generate_output(type_, buffer, &computed_freqs[..]);
    }

    fn tail_time(&self) -> bool {
        !self.ended
    }
}

/// Helper struct which regroups all parameters
/// required to build `OscillatorRenderer`
struct OscRendererConfig {
    /// The shape of the periodic waveform
    type_: Arc<AtomicU32>,
    /// The frequency of the fundamental frequency.
    frequency: AudioParamId,
    /// A detuning value (in cents) which will offset the frequency by the given amount.
    detune: AudioParamId,
    /// starts and stops oscillator audio streams
    scheduler: Scheduler,
    /// channel between control and renderer parts (receiver part)
    receiver: Receiver<OscMsg>,
    /// `computed_freq` is precomputed from `frequency` and `detune`
    computed_freq: f32,
    /// channel between control and renderer parts (sender part)
    sample_rate: f32,
    /// The PeriodicWave for the OscillatorNode
    /// If this is specified, then any valid value for type is ignored;
    /// it is treated as if "custom" were specified.
    periodic_wave: Option<PeriodicWave>,
}

impl OscillatorRenderer {
    /// Creates an `OscillatorRenderer`
    ///
    /// # Arguments
    ///
    /// * `context` - Audio context in which the node will live
    /// * `options` - node options
    fn new(config: OscRendererConfig) -> Self {
        let OscRendererConfig {
            type_,
            frequency,
            detune,
            scheduler,
            receiver,
            computed_freq,
            sample_rate,
            periodic_wave,
        } = config;
        let incr_phase = computed_freq / sample_rate;
        let interpol_ratio = (incr_phase - incr_phase.floor()) * TABLE_LENGTH_F32;

        let PeriodicWave {
            real,
            imag,
            disable_normalization,
        } = periodic_wave.map_or_else(
            || PeriodicWave {
                real: vec![0., 1.],
                imag: vec![0., 0.],
                disable_normalization: false,
            },
            |p_w| p_w,
        );

        let cplxs: Vec<(f32, f32)> = real.iter().zip(&imag).map(|(&r, &i)| (r, i)).collect();

        let norms: Vec<f32> = cplxs
            .iter()
            .map(|(r, i)| (f32::powi(*r, 2_i32) + f32::powi(*i, 2_i32)).sqrt())
            .collect();

        let mut phases: Vec<f32> = cplxs
            .iter()
            .map(|(r, i)| {
                let phase = f32::atan2(*i, *r);
                if phase < 0. {
                    2.0_f32.mul_add(PI, phase) * (TABLE_LENGTH_F32 / (2.0 * PI))
                } else {
                    phase * (TABLE_LENGTH_F32 / (2.0 * PI))
                }
            })
            .collect();

        // 0 through max value 8192 casts without loss of precision
        #[allow(clippy::cast_precision_loss)]
        let incr_phases: Vec<f32> = cplxs
            .iter()
            .enumerate()
            .map(|(idx, _)| TABLE_LENGTH_F32 * idx as f32 * (computed_freq / sample_rate))
            .collect();

        let interpol_ratios: Vec<f32> = incr_phases
            .iter()
            .map(|incr_phase| incr_phase - incr_phase.floor())
            .collect();

        let mut periodic_wavetable = Vec::with_capacity(2048);

        Self::generate_wavetable(
            &norms,
            &mut phases,
            &incr_phases,
            &interpol_ratios,
            &mut periodic_wavetable,
        );

        let norm_factor = if disable_normalization {
            None
        } else {
            let norm_factor = Self::norm_factor(&periodic_wavetable);
            Some(norm_factor)
        };

        Self {
            type_,
            frequency,
            detune,
            scheduler,
            receiver,
            computed_freq,
            sample_rate,
            phase: 0.0,
            incr_phase,
            sine: SineState {
                interpol_ratio,
                needs_init: true,
            },
            triangle: TriangleState { last_output: 0.0 },
            periodic: PeriodicState {
                incr_phases,
                interpol_ratios,
                norm_factor,
                disable_normalization,
                wavetable: WavetableState {
                    dyn_table: periodic_wavetable,
                    phase: 0.,
                    incr_phase: 1.,
                    ref_freq: computed_freq,
                },
            },
            ended: false,
        }
    }

    /// set periodic states
    ///
    /// # Arguments
    ///
    /// * `ref_freq` - the `computedOscFrequency` used to build the wavetable
    /// * `dyn_wavetable` - wavetable following periodic wave characteristics
    /// * `norm_factor` - normalization factor applied when `disable_normalization` is false
    /// * `disable_normalization` - disable normalization. If false, the peak amplitude signal is 1.0
    fn set_periodic_wave(
        &mut self,
        ref_freq: f32,
        dyn_wavetable: Vec<f32>,
        norm_factor: f32,
        disable_normalization: bool,
    ) {
        self.periodic.wavetable.ref_freq = ref_freq;
        self.periodic.wavetable.dyn_table = dyn_wavetable;
        self.periodic.norm_factor = Some(norm_factor);
        self.periodic.disable_normalization = disable_normalization;
    }

    /// Compute params at each audio sample for the following oscillator type:
    /// * sine
    /// * sawtooth
    /// * triangle
    /// * and square
    #[inline]
    fn arate_params(&mut self, type_: OscillatorType, computed_freq: f32) {
        // No need to compute if frequency has not changed
        if type_ == OscillatorType::Sine {
            if self.sine.needs_init {
                self.sine.needs_init = false;
                self.incr_phase = computed_freq / self.sample_rate * TABLE_LENGTH_F32;
            }
            if (self.computed_freq - computed_freq).abs() < 0.01 {
                return;
            }
            self.computed_freq = computed_freq;
            self.incr_phase = computed_freq / self.sample_rate * TABLE_LENGTH_F32;
        }
        if (self.computed_freq - computed_freq).abs() < 0.01 {
            return;
        }
        self.computed_freq = computed_freq;
        self.incr_phase = computed_freq / self.sample_rate;
    }

    /// Compute params at each audio sample for the custom oscillator type
    #[inline]
    fn arate_periodic_params(&mut self, new_comp_freq: f32) {
        // No need to compute if frequency has not changed
        if (self.computed_freq - new_comp_freq).abs() < 0.01 {
            return;
        }

        for incr_phase in &mut self.periodic.incr_phases {
            *incr_phase *= new_comp_freq / self.computed_freq;
        }

        for (r, incr_ph) in self
            .periodic
            .interpol_ratios
            .iter_mut()
            .zip(self.periodic.incr_phases.iter())
        {
            *r = incr_ph - incr_ph.floor();
        }

        self.periodic.wavetable.incr_phase = new_comp_freq / self.periodic.wavetable.ref_freq;
        self.computed_freq = new_comp_freq;
    }

    /// generate the audio data according to the oscillator type and frequency parameters
    /// buffer is filled with the generated audio data.
    ///
    /// # Arguments
    ///
    /// * `type_` - oscillator type (sine,sawtooth,triangle,square, or custom)
    /// * `buffer` - audio output buffer
    /// * `freq_values` - frequencies at which each sample should be generated
    #[inline]
    fn generate_output(
        &mut self,
        type_: OscillatorType,
        buffer: &mut ChannelData,
        freq_values: &[f32],
    ) {
        match type_ {
            OscillatorType::Sine => self.generate_sine(type_, buffer, freq_values),
            OscillatorType::Square => self.generate_square(type_, buffer, freq_values),
            OscillatorType::Sawtooth => self.generate_sawtooth(type_, buffer, freq_values),
            OscillatorType::Triangle => self.generate_triangle(type_, buffer, freq_values),
            OscillatorType::Custom => self.generate_custom(buffer, freq_values),
        }
    }

    /// generate the audio data when oscillator is of type sine
    /// buffer is filled with the sine audio data.
    ///
    /// # Arguments
    ///
    /// * `type_` - oscillator type (sine,sawtooth,triangle,square, or custom)
    /// * `buffer` - audio output buffer
    /// * `freq_values` - frequencies at which each sample should be generated
    #[inline]
    fn generate_sine(
        &mut self,
        type_: OscillatorType,
        buffer: &mut ChannelData,
        freq_values: &[f32],
    ) {
        for (o, &computed_freq) in buffer.iter_mut().zip(freq_values) {
            self.arate_params(type_, computed_freq);
            // truncation is desired
            #[allow(clippy::cast_possible_truncation)]
            // phase is always positive
            #[allow(clippy::cast_sign_loss)]
            let inf_idx = self.phase as usize;
            let sup_idx = (inf_idx + 1) % TABLE_LENGTH_USIZE;

            // Linear interpolation
            *o = SINETABLE[inf_idx].mul_add(
                1. - self.sine.interpol_ratio,
                SINETABLE[sup_idx] * self.sine.interpol_ratio,
            );

            // Optimized float modulo op
            self.phase = if self.phase + self.incr_phase >= TABLE_LENGTH_F32 {
                (self.phase + self.incr_phase) - TABLE_LENGTH_F32
            } else {
                self.phase + self.incr_phase
            };
        }
    }

    /// generate the audio data when oscillator is of type sawtooth
    /// buffer is filled with the sawtooth audio data.
    ///
    /// # Arguments
    ///
    /// * `type_` - oscillator type (sine,sawtooth,triangle,square, or custom)
    /// * `buffer` - audio output buffer
    /// * `freq_values` - frequencies at which each sample should be generated
    #[inline]
    fn generate_sawtooth(
        &mut self,
        type_: OscillatorType,
        buffer: &mut ChannelData,
        freq_values: &[f32],
    ) {
        for (o, &computed_freq) in buffer.iter_mut().zip(freq_values) {
            self.arate_params(type_, computed_freq);
            let mut sample = (2.0 * self.phase) - 1.0;
            sample -= self.poly_blep(self.phase);

            // Optimized float modulo op
            self.phase += self.incr_phase;
            while self.phase >= 1. {
                self.phase -= 1.;
            }

            *o = sample;
        }
    }

    /// generate the audio data when oscillator is of type square
    /// buffer is filled with the square audio data.
    ///
    /// # Arguments
    ///
    /// * `type_` - oscillator type (sine,sawtooth,triangle,square, or custom)
    /// * `buffer` - audio output buffer
    /// * `freq_values` - frequencies at which each sample should be generated
    #[inline]
    fn generate_square(
        &mut self,
        type_: OscillatorType,
        buffer: &mut ChannelData,
        freq_values: &[f32],
    ) {
        for (o, &computed_freq) in buffer.iter_mut().zip(freq_values) {
            self.arate_params(type_, computed_freq);
            let mut sample = if self.phase <= 0.5 { 1.0 } else { -1.0 };

            sample += self.poly_blep(self.phase);

            // Optimized float modulo op
            let mut shift_phase = self.phase + 0.5;
            while shift_phase >= 1. {
                shift_phase -= 1.;
            }
            sample -= self.poly_blep(shift_phase);

            // Optimized float modulo op
            self.phase += self.incr_phase;
            while self.phase >= 1. {
                self.phase -= 1.;
            }
            *o = sample;
        }
    }

    /// generate the audio data when oscillator is of type triangle
    /// buffer is filled with the triangle audio data.
    ///
    /// # Arguments
    ///
    /// * `type_` - oscillator type (sine,sawtooth,triangle,square, or custom)
    /// * `buffer` - audio output buffer
    /// * `freq_values` - frequencies at which each sample should be generated
    #[inline]
    fn generate_triangle(
        &mut self,
        type_: OscillatorType,
        buffer: &mut ChannelData,
        freq_values: &[f32],
    ) {
        for (o, &computed_freq) in buffer.iter_mut().zip(freq_values) {
            self.arate_params(type_, computed_freq);
            let mut sample = if self.phase <= 0.5 { 1.0 } else { -1.0 };

            sample += self.poly_blep(self.phase);

            // Optimized float modulo op
            let mut shift_phase = self.phase + 0.5;
            while shift_phase >= 1. {
                shift_phase -= 1.;
            }
            sample -= self.poly_blep(shift_phase);

            // Optimized float modulo op
            self.phase += self.incr_phase;
            while self.phase >= 1. {
                self.phase -= 1.;
            }

            // Leaky integrator: y[n] = A * x[n] + (1 - A) * y[n-1]
            // Classic integration cannot be used due to float errors accumulation over execution time
            sample = self
                .incr_phase
                .mul_add(sample, (1.0 - self.incr_phase) * self.triangle.last_output);
            self.triangle.last_output = sample;

            // Normalized amplitude into intervall [-1.0,1.0]
            *o = sample * 4.;
        }
    }

    /// generate the audio data when oscillator is of type custom
    /// buffer is filled with the periodic waveform audio data.
    ///
    /// # Arguments
    ///
    /// * `type_` - oscillator type (sine,sawtooth,triangle,square, or custom)
    /// * `buffer` - audio output buffer
    /// * `freq_values` - frequencies at which each sample should be generated
    #[inline]
    fn generate_custom(&mut self, output: &mut ChannelData, freq_values: &[f32]) {
        for (o, &computed_freq) in output.iter_mut().zip(freq_values) {
            self.arate_periodic_params(computed_freq);

            let phase = self.periodic.wavetable.phase;
            let incr_phase = self.periodic.wavetable.incr_phase;
            let table_len = self.periodic.wavetable.dyn_table.len();

            // 2048 casts without loss of precision
            #[allow(clippy::cast_precision_loss)]
            let table_len_f32 = table_len as f32;
            let buffer = &self.periodic.wavetable.dyn_table;
            // truncation is desired
            #[allow(clippy::cast_possible_truncation)]
            // phase is always positive
            #[allow(clippy::cast_sign_loss)]
            let inf_idx = phase as usize;
            let sup_idx = (inf_idx + 1) % table_len;
            let interpol_ratio = phase - phase.trunc();

            *o = (1.0 - interpol_ratio).mul_add(buffer[inf_idx], interpol_ratio * buffer[sup_idx]);

            // Update phase with optimized float modulo op
            self.periodic.wavetable.phase = if phase + incr_phase >= table_len_f32 {
                (phase + incr_phase) - table_len_f32
            } else {
                phase + incr_phase
            };
        }
    }

    /// Generate the wavetable
    ///
    /// # Arguments
    ///
    /// * `norms` - the norm of each harmonics
    /// * `phases` - the phase of each harmonics
    /// * `incr_phases` - the phase to increment of each harmonics
    /// * `interpol_ratios` - the interpolation ratio of each harmonics used by linear interpolatio
    /// * `buffer` - the buffer is filled with generated wavetable data (avoid allocation)
    #[inline]
    fn generate_wavetable(
        norms: &[f32],
        phases: &mut [f32],
        incr_phases: &[f32],
        interpol_ratios: &[f32],
        buffer: &mut Vec<f32>,
    ) {
        buffer.clear();

        while phases[1] <= TABLE_LENGTH_F32 {
            let mut sample = 0.0;
            for i in 1..phases.len() {
                let gain = norms[i];
                let phase = phases[i];
                let incr_phase = incr_phases[i];
                let mu = interpol_ratios[i];
                // truncation is desired
                #[allow(clippy::cast_possible_truncation)]
                // phase + incr_phase is always positive
                #[allow(clippy::cast_sign_loss)]
                let idx = (phase + incr_phase) as usize;
                let inf_idx = idx % TABLE_LENGTH_USIZE;
                let sup_idx = (idx + 1) % TABLE_LENGTH_USIZE;
                // Linear interpolation
                sample += SINETABLE[inf_idx].mul_add(1. - mu, SINETABLE[sup_idx] * mu) * gain;
                phases[i] = phase + incr_phase;
            }

            buffer.push(sample);
        }
    }

    /// normalizes the given buffer
    fn norm_factor(buffer: &[f32]) -> f32 {
        1. / buffer
            .iter()
            .copied()
            .reduce(f32::max)
            .expect("Maximum value not found")
    }

    /// computes the `polyBLEP` corrections to apply to aliasing signal
    ///
    /// `polyBLEP` stands for `polyBandLimitedstEP`
    fn poly_blep(&self, mut t: f32) -> f32 {
        let dt = self.incr_phase;
        if t < dt {
            t /= dt;
            t + t - t * t - 1.0
        } else if t > 1.0 - dt {
            t = (t - 1.0) / dt;
            t.mul_add(t, t) + t + 1.0
        } else {
            0.0
        }
    }
}

#[cfg(test)]
mod tests {

    use float_eq::assert_float_eq;

    use super::{PeriodicWave, PeriodicWaveOptions};
    use crate::{
        context::{AsBaseAudioContext, AudioContext, OfflineAudioContext},
        node::{
            AudioNode, AudioScheduledSourceNode, OscillatorNode, OscillatorOptions, OscillatorType,
        },
        snapshot, SampleRate,
    };

    const LENGTH: usize = 555;

    #[test]
    #[should_panic]
    fn fails_to_build_when_real_is_too_short() {
        let context = AudioContext::new(None);

        let options = PeriodicWaveOptions {
            real: Some(vec![0.]),
            imag: Some(vec![0., 0., 0.]),
            disable_normalization: Some(false),
        };

        let _periodic_wave = PeriodicWave::new(&context, Some(options));
    }

    #[test]
    #[should_panic]
    fn fails_to_build_when_only_real_is_defined_and_too_short() {
        let context = AudioContext::new(None);

        let options = PeriodicWaveOptions {
            real: Some(vec![0.]),
            imag: None,
            disable_normalization: Some(false),
        };

        let _periodic_wave = PeriodicWave::new(&context, Some(options));
    }

    #[test]
    #[should_panic]
    fn fails_to_build_when_imag_is_too_short() {
        let context = AudioContext::new(None);

        let options = PeriodicWaveOptions {
            real: Some(vec![0., 0., 0.]),
            imag: Some(vec![0.]),
            disable_normalization: Some(false),
        };

        let _periodic_wave = PeriodicWave::new(&context, Some(options));
    }

    #[test]
    #[should_panic]
    fn fails_to_build_when_only_imag_is_defined_and_too_short() {
        let context = AudioContext::new(None);

        let options = PeriodicWaveOptions {
            real: None,
            imag: Some(vec![0.]),
            disable_normalization: Some(false),
        };

        let _periodic_wave = PeriodicWave::new(&context, Some(options));
    }

    #[test]
    #[should_panic]
    fn fails_to_build_when_imag_and_real_not_equal_length() {
        let context = AudioContext::new(None);

        let options = PeriodicWaveOptions {
            real: Some(vec![0., 0., 0.]),
            imag: Some(vec![0., 0.]),
            disable_normalization: Some(false),
        };

        let _periodic_wave = PeriodicWave::new(&context, Some(options));
    }

    #[test]
    #[should_panic]
    fn fails_to_build_when_imag_and_real_are_more_than_8192_comps() {
        let context = AudioContext::new(None);

        let options = PeriodicWaveOptions {
            real: Some(vec![0.; 8193]),
            imag: Some(vec![0.; 8193]),
            disable_normalization: Some(false),
        };

        let _periodic_wave = PeriodicWave::new(&context, Some(options));
    }

    #[test]
    #[should_panic]
    fn fails_to_build_when_real_is_more_than_8192_comps() {
        let context = AudioContext::new(None);

        let options = PeriodicWaveOptions {
            real: Some(vec![0.; 8193]),
            imag: None,
            disable_normalization: Some(false),
        };

        let _periodic_wave = PeriodicWave::new(&context, Some(options));
    }

    #[test]
    #[should_panic]
    fn fails_to_build_when_imag_is_more_than_8192_comps() {
        let context = AudioContext::new(None);

        let options = PeriodicWaveOptions {
            real: None,
            imag: Some(vec![0.; 8193]),
            disable_normalization: Some(false),
        };

        let _periodic_wave = PeriodicWave::new(&context, Some(options));
    }

    #[test]
    fn assert_default_periodic_options() {
        let context = AudioContext::new(None);

        let options = PeriodicWaveOptions {
            real: None,
            imag: None,
            disable_normalization: None,
        };

        let periodic_wave = PeriodicWave::new(&context, Some(options));

        // the default has to be a sine signal
        assert_float_eq!(periodic_wave.real, vec![0., 1.], abs_all <= 0.);
        assert_float_eq!(periodic_wave.imag, vec![0., 0.], abs_all <= 0.);
        assert!(!periodic_wave.disable_normalization);
    }

    #[test]
    fn assert_osc_default_build_with_factory_func() {
        let default_freq = 440.;
        let default_det = 0.;
        let default_type = OscillatorType::Sine;

        let context = OfflineAudioContext::new(2, LENGTH, SampleRate(44_100));

        let osc = context.create_oscillator();

        let freq = osc.frequency.value();
        assert_float_eq!(freq, default_freq, abs_all <= 0.);

        let det = osc.detune.value();
        assert_float_eq!(det, default_det, abs_all <= 0.);

        let type_ = osc.type_.load(std::sync::atomic::Ordering::SeqCst);
        assert_eq!(type_, default_type as u32);
    }

    #[test]
    fn assert_osc_default_build() {
        let default_freq = 440.;
        let default_det = 0.;
        let default_type = OscillatorType::Sine;

        let context = OfflineAudioContext::new(2, LENGTH, SampleRate(44_100));

        let osc = OscillatorNode::new(&context, None);

        let freq = osc.frequency.value();
        assert_float_eq!(freq, default_freq, abs_all <= 0.);

        let det = osc.detune.value();
        assert_float_eq!(det, default_det, abs_all <= 0.);

        let type_ = osc.type_.load(std::sync::atomic::Ordering::SeqCst);
        assert_eq!(type_, default_type as u32);
    }

    #[test]
    #[should_panic]
    fn set_type_to_custom_should_panic() {
        let context = OfflineAudioContext::new(2, LENGTH, SampleRate(44_100));

        let osc = OscillatorNode::new(&context, None);

        osc.set_type(OscillatorType::Custom);
    }

    #[test]
    fn type_is_custom_when_periodic_wave_is_some() {
        let expected_type = OscillatorType::Custom;

        let context = OfflineAudioContext::new(2, LENGTH, SampleRate(44_100));

        let periodic_opt = PeriodicWaveOptions {
            real: None,
            imag: None,
            disable_normalization: None,
        };

        let periodic_wave = PeriodicWave::new(&context, Some(periodic_opt));

        let options = OscillatorOptions {
            periodic_wave: Some(periodic_wave),
            ..OscillatorOptions::default()
        };

        let osc = OscillatorNode::new(&context, Some(options));

        let type_ = osc.type_.load(std::sync::atomic::Ordering::SeqCst);
        assert_eq!(type_, expected_type as u32);
    }

    #[test]
    fn set_type_is_ignored_when_periodic_wave_is_some() {
        let expected_type = OscillatorType::Custom;

        let context = OfflineAudioContext::new(2, LENGTH, SampleRate(44_100));

        let periodic_opt = PeriodicWaveOptions {
            real: None,
            imag: None,
            disable_normalization: None,
        };

        let periodic_wave = PeriodicWave::new(&context, Some(periodic_opt));

        let options = OscillatorOptions {
            periodic_wave: Some(periodic_wave),
            ..OscillatorOptions::default()
        };

        let osc = OscillatorNode::new(&context, Some(options));

        osc.set_type(OscillatorType::Sine);

        let type_ = osc.type_.load(std::sync::atomic::Ordering::SeqCst);
        assert_eq!(type_, expected_type as u32);
    }

    #[test]
    fn silence_rendering_if_osc_is_not_started() {
        let mut context = OfflineAudioContext::new(2, LENGTH, SampleRate(44_100));
        let osc = OscillatorNode::new(&context, None);

        osc.set_type(OscillatorType::Sine);
        osc.connect(&context.destination());

        let output = context.start_rendering();

        assert_float_eq!(
            output.channel_data(0).as_slice(),
            &[0.; LENGTH][..],
            abs_all <= 0.
        );
        assert_float_eq!(
            output.channel_data(1).as_slice(),
            &[0.; LENGTH][..],
            abs_all <= 0.
        );
    }

    #[test]
    fn default_sine_rendering_should_match_snapshot() {
        let ref_sine =
            snapshot::read("./snapshots/sine.json").expect("Reading snapshot file failed");

        let mut context = OfflineAudioContext::new(2, LENGTH, SampleRate(44_100));
        let osc = OscillatorNode::new(&context, None);

        osc.set_type(OscillatorType::Sine);
        osc.connect(&context.destination());
        osc.start();

        let output = context.start_rendering();

        assert_float_eq!(
            output.channel_data(0).as_slice(),
            &ref_sine.data[..],
<<<<<<< HEAD
            abs_all <= 1.0e-10
=======
            ulps_all <= 64
>>>>>>> 292d2dbb
        );
        assert_float_eq!(
            output.channel_data(1).as_slice(),
            &ref_sine.data[..],
<<<<<<< HEAD
            abs_all <= 1.0e-10
=======
            ulps_all <= 64
>>>>>>> 292d2dbb
        );
    }

    #[test]
    fn default_square_rendering_should_match_snapshot() {
        let ref_sine =
            snapshot::read("./snapshots/square.json").expect("Reading snapshot file failed");

        let mut context = OfflineAudioContext::new(2, LENGTH, SampleRate(44_100));
        let osc = OscillatorNode::new(&context, None);

        osc.set_type(OscillatorType::Square);
        osc.connect(&context.destination());
        osc.start();

        let output = context.start_rendering();

        assert_float_eq!(
            output.channel_data(0).as_slice(),
            &ref_sine.data[..],
            abs_all <= 1.0e-10
        );
        assert_float_eq!(
            output.channel_data(1).as_slice(),
            &ref_sine.data[..],
            abs_all <= 1.0e-10
        );
    }

    #[test]
    fn default_triangle_rendering_should_match_snapshot() {
        let ref_sine =
            snapshot::read("./snapshots/triangle.json").expect("Reading snapshot file failed");

        let mut context = OfflineAudioContext::new(2, LENGTH, SampleRate(44_100));
        let osc = OscillatorNode::new(&context, None);

        osc.set_type(OscillatorType::Triangle);
        osc.connect(&context.destination());
        osc.start();

        let output = context.start_rendering();

        assert_float_eq!(
            output.channel_data(0).as_slice(),
            &ref_sine.data[..],
            abs_all <= 1.0e-10
        );
        assert_float_eq!(
            output.channel_data(1).as_slice(),
            &ref_sine.data[..],
            abs_all <= 1.0e-10
        );
    }

    #[test]
    fn default_sawtooth_rendering_should_match_snapshot() {
        let ref_sine =
            snapshot::read("./snapshots/sawtooth.json").expect("Reading snapshot file failed");

        let mut context = OfflineAudioContext::new(2, LENGTH, SampleRate(44_100));
        let osc = OscillatorNode::new(&context, None);

        osc.set_type(OscillatorType::Sawtooth);
        osc.connect(&context.destination());
        osc.start();

        let output = context.start_rendering();

        assert_float_eq!(
            output.channel_data(0).as_slice(),
            &ref_sine.data[..],
            abs_all <= 1.0e-10
        );
        assert_float_eq!(
            output.channel_data(1).as_slice(),
            &ref_sine.data[..],
            abs_all <= 1.0e-10
        );
    }

    #[test]
    fn periodic_wave_rendering_should_match_snapshot() {
        let ref_sine =
            snapshot::read("./snapshots/periodic_2f.json").expect("Reading snapshot file failed");

        let mut context = OfflineAudioContext::new(2, LENGTH, SampleRate(44_100));
        let options = Some(PeriodicWaveOptions {
            real: Some(vec![0., 0.5, 0.5]),
            imag: Some(vec![0., 0., 0.]),
            disable_normalization: Some(false),
        });

        // Create a custom periodic wave
        let periodic_wave = context.create_periodic_wave(options);

        let options = OscillatorOptions {
            periodic_wave: Some(periodic_wave),
            ..OscillatorOptions::default()
        };

        let osc = OscillatorNode::new(&context, Some(options));

        osc.connect(&context.destination());
        osc.start();

        let output = context.start_rendering();

        assert_float_eq!(
            output.channel_data(0).as_slice(),
            &ref_sine.data[..],
            abs_all <= 1.0e-10
        );
        assert_float_eq!(
            output.channel_data(1).as_slice(),
            &ref_sine.data[..],
            abs_all <= 1.0e-10
        );
    }

    #[test]
    fn default_periodic_wave_rendering_should_match_snapshot() {
        let ref_sine = snapshot::read("./snapshots/default_periodic.json")
            .expect("Reading snapshot file failed");

        let mut context = OfflineAudioContext::new(2, LENGTH, SampleRate(44_100));
        let options = Some(PeriodicWaveOptions {
            real: None,
            imag: None,
            disable_normalization: Some(false),
        });

        // Create a custom periodic wave
        let periodic_wave = context.create_periodic_wave(options);

        let options = OscillatorOptions {
            periodic_wave: Some(periodic_wave),
            ..OscillatorOptions::default()
        };

        let osc = OscillatorNode::new(&context, Some(options));

        osc.connect(&context.destination());
        osc.start();

        let output = context.start_rendering();

        assert_float_eq!(
            output.channel_data(0).as_slice(),
            &ref_sine.data[..],
            abs_all <= 1.0e-10
        );
        assert_float_eq!(
            output.channel_data(1).as_slice(),
            &ref_sine.data[..],
            abs_all <= 1.0e-10
        );
    }
}<|MERGE_RESOLUTION|>--- conflicted
+++ resolved
@@ -1531,20 +1531,12 @@
         assert_float_eq!(
             output.channel_data(0).as_slice(),
             &ref_sine.data[..],
-<<<<<<< HEAD
-            abs_all <= 1.0e-10
-=======
-            ulps_all <= 64
->>>>>>> 292d2dbb
+            abs_all <= 1.0e-4
         );
         assert_float_eq!(
             output.channel_data(1).as_slice(),
             &ref_sine.data[..],
-<<<<<<< HEAD
-            abs_all <= 1.0e-10
-=======
-            ulps_all <= 64
->>>>>>> 292d2dbb
+            abs_all <= 1.0e-4
         );
     }
 
@@ -1656,12 +1648,12 @@
         assert_float_eq!(
             output.channel_data(0).as_slice(),
             &ref_sine.data[..],
-            abs_all <= 1.0e-10
+            abs_all <= 1.0e-6
         );
         assert_float_eq!(
             output.channel_data(1).as_slice(),
             &ref_sine.data[..],
-            abs_all <= 1.0e-10
+            abs_all <= 1.0e-6
         );
     }
 
@@ -1695,12 +1687,12 @@
         assert_float_eq!(
             output.channel_data(0).as_slice(),
             &ref_sine.data[..],
-            abs_all <= 1.0e-10
+            abs_all <= 1.0e-6
         );
         assert_float_eq!(
             output.channel_data(1).as_slice(),
             &ref_sine.data[..],
-            abs_all <= 1.0e-10
+            abs_all <= 1.0e-6
         );
     }
 }