--- conflicted
+++ resolved
@@ -138,11 +138,7 @@
 ///
 pub struct AudioBufferSourceNode {
     registration: AudioContextRegistration,
-<<<<<<< HEAD
-    loop_control: Arc<LoopControl>,
-=======
-    loop_parameters: LoopParameters,
->>>>>>> 57097609
+    loop_control: LoopControl,
     channel_config: ChannelConfig,
     detune: AudioParam,        // has constraints, no a-rate
     playback_rate: AudioParam, // has constraints, no a-rate
@@ -229,11 +225,7 @@
             pr_param.set_automation_rate_constrained(true);
             pr_param.set_value(playback_rate);
 
-<<<<<<< HEAD
-            let loop_control = Arc::new(LoopControl {
-=======
-            let loop_parameters = LoopParameters {
->>>>>>> 57097609
+            let loop_control = LoopControl {
                 loop_: AtomicBool::new(loop_),
                 loop_start: AtomicF64::new(loop_start),
                 loop_end: AtomicF64::new(loop_end),
